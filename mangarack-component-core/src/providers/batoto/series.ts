import * as mio from '../../default';
import {createChapter} from './chapter';
import {enhance} from '../enhance';
import {scan} from '../scan';
const httpService = mio.dependency.get<mio.IHttpService>('IHttpService');
const htmlService = mio.dependency.get<mio.IHtmlService>('IHtmlService');
const remapGenreType: mio.IDictionary = {'Oneshot': 'One Shot', 'Sci-fi': 'Science Fiction'};

/**
 * Promises the series.
 * @param address The address.
 * @return The promise for the series.
 */
export async function createSeriesAsync(address: string): Promise<mio.ISeries> {
  let document = await downloadDocumentAsync(address, false);
  return createSeries(document);
}

/**
 * Creates the series.
 * @param document The selector.
 * @return The series.
 */
function createSeries(document: mio.IHtmlServiceDocument): mio.ISeries {
  return {
    artists: getArtists(document),
    authors: getAuthors(document),
    chapters: enhance(getChapters(document)),
    genres: mio.toGenreType(getGenres(document)),
    imageAsync: () => downloadImageAsync(document),
    summary: getSummary(document),
    title: getTitle(document),
    type: mio.toSeriesType(getType(document), mio.SeriesType.Manga)
  };
}

/**
 * Promises the document.
 * @param address The address.
 * @param hasAttemptedLogin Indicates whether logging has been attempted.
 * @return The promise for the document.
 */
async function downloadDocumentAsync(address: string, hasAttemptedLogin: boolean): Promise<mio.IHtmlServiceDocument> {
  let body = await httpService().text(address, mio.ControlType.TimeoutWithRetry).getAsync();
  let document = htmlService().load(body);
  let isLoggedIn = Boolean(document('#user_navigation.logged_in').first().text());
  if (!isLoggedIn) {
    let password = mio.settingService.getString('component.core.batoto.password');
    let username = mio.settingService.getString('component.core.batoto.username');
    if (!hasAttemptedLogin && username && password) {
      const loginAddress = 'https://bato.to/forums/index.php?app=core&module=global&section=login&do=process';
      await httpService().text(loginAddress, mio.ControlType.TimeoutWithRetry, {origin: 'https://bato.to'}).postAsync({
        auth_key: document('input[name=auth_key]').attr('value'),
        ips_password: password,
        ips_username: username,
        referer: document('input[name=referer]').attr('value'),
        rememberMe: '1'
      });
      await mio.promise(callback => setTimeout(callback, 1000));
      return downloadDocumentAsync(address, true);
    } else {
      throw new Error('Invalid \'component.core.batoto.username\' or \'component.core.batoto.password\'.');
    }
  } else {
    return document;
  }
}

/**
 * Promises the image.
 * @param $ The selector.
 * @return The promise for the image.
 */
function downloadImageAsync($: mio.IHtmlServiceDocument): Promise<mio.IBlob> {
  let address = $('img[src*=\'/uploads/\']').first().attr('src');
  if (address) {
    return httpService().blob(address, mio.ControlType.TimeoutWithRetry).getAsync();
  } else {
    throw new Error('Invalid series cover address.');
  }
}

/**
 * Retrieves each artist.
 * @param $ The selector.
 * @return Each artist.
 */
function getArtists($: mio.IHtmlServiceDocument): string[] {
  return $('td:contains(Artist:)').next().find('a')
    .map((_, a) => $(a).text())
    .get();
}

/**
 * Retrieves each author.
 * @param $ The selector.
 * @return Each author.
 */
function getAuthors($: mio.IHtmlServiceDocument): string[] {
  return $('td:contains(Author:)').next().find('a')
    .map((_, a) => $(a).text())
    .get();
}

/**
 * Retrieves each child.
 * @param $ The selector.
 * @return Each child.
 */
<<<<<<< HEAD
function getChapters($: mio.IHtmlDocument): mio.IChapter[] {
	let results: mio.IChapter[] = [];
	let langMatch = 'tr';
	let targetLanguage = mio.settingService.getString('runnable.cli.filter.language');
	if( targetLanguage.length == 0 ) {
		langMatch +=	'.lang_English';
	} else if( targetLanguage != 'All' ) {
		langMatch +=	'.lang_' + targetLanguage;
	}
	/**
	 * Relies on the fact that the page definition used by bata.to
	 * has the reader element before the other elements.
	 */
	$(langMatch).find('td').map((index, td) => {
		let foundMatch = false;
		$(td).find('a').map((index, a) => {
			let address = $(a).attr('href');
			if (address) {
				if( address.match('reader') ) {
					let metadata = scan($(td).text());
					results.push(createChapter(address, metadata));
					foundMatch = true;
				} else if( address.match('group') ) {
					results[results.length-1].group = mio.option<string>($(td).text());
					foundMatch = true;
				} else if( address.match('user') ) {
					foundMatch = true;
				}
			}
		});
		$(td).find('div').map((index, div) => {
			let title = $(div).attr('title');
			if( title && $(td).html().indexOf('all_flags') > 0 ) {
				results[results.length-1].language = mio.option<string>(title);
				foundMatch = true;
			}
		});
		if( !foundMatch ) {
			let possibleDate = $(td).text();
			let convertedDate = getChapterDate(possibleDate);
			if( convertedDate.hasValue ) {
				results[results.length-1].uploadDate = convertedDate;
			}
		}
	 });
	 return results.reverse();
 }

=======
function getChapters($: mio.IHtmlServiceDocument): mio.IChapter[] {
  let results: mio.IChapter[] = [];
  $('tr.lang_English').find('a[href*=\'/reader\']').each((_, a) => {
    let address = $(a).attr('href');
    if (address) {
      let metadata = scan($(a).text());
      results.push(createChapter(address, metadata));
    }
  });
  return results.reverse();
}
>>>>>>> b8b943c8

/**
 * Retrieves each genre.
 * @param $ The selector.
 * @return Each genre.
 */
function getGenres($: mio.IHtmlServiceDocument): string[] {
  let isMature = Boolean($('.ipsBox .clear').first().next().text());
  let initialArray = (isMature ? ['Mature'] : []);
  return initialArray.concat($('td:contains(Genres:)').next().find('a')
    .map((_, a) => $(a).text())
    .get()
    .map(value => remapGenreType[value] || value));
}

/**
 * Retrieves the summary.
 * @param $ The selector.
 * @return The summary.
 */
function getSummary($: mio.IHtmlServiceDocument): string {
  let html = $('td:contains(Description:)').next().html();
  let text = $('<div />').html(html.replace(/<br\s*\/?>/g, '\n')).text();
  return text;
}

/**
 * Retrieves the title.
 * @param $ The selector.
 * @return The title.
 */
function getTitle($: mio.IHtmlServiceDocument): string {
  return $('h1.ipsType_pagetitle').text();
}

/**
 * Retrieves the type.
 * @param $ The selector.
 * @return The type.
 */
function getType($: mio.IHtmlServiceDocument): string {
  let text = $('td:contains(Type:)').next().text();
  let match = text.match(/^(.*)\s+\(.*\)$/);
  return match ? match[1] : text;
}

/**
 * Converts a string to a date, using the known
 * formats from Batato.
 * @param possibleDate The input string
 * @return the date, if valid
 */
function getChapterDate( possibleDate: string ) : mio.IOption<number> {
	let matchArchive = possibleDate.match(/^(.*) \[A\]$/i);
	if( matchArchive ) {
		possibleDate = matchArchive[1];
	}
	let matchAMinute = possibleDate.match(/^A minute ago$/i); // Not seen
	let matchRecentMinutes = possibleDate.match(/^(\d*) minutes ago$/i); // Seen
	let matchAnHour = possibleDate.match(/^An hour ago$/i); // Seen
	let matchRecentHours = possibleDate.match(/^(\d*) hours ago$/i); // Seen
	let matchADay = possibleDate.match(/^A day ago$/i); // Seen
	let matchRecentDays = possibleDate.match(/^(\d*) days ago$/i); // Seen
	let matchAWeek = possibleDate.match(/^A week ago$/i); // Seen
	let matchRecentWeeks = possibleDate.match(/^(\d*) weeks ago$/i); // Seen
	if( matchAMinute ) {
		return mio.option<number>(Date.now() - 60 * 1000);
	} else if( matchRecentMinutes ) {
		return mio.option<number>(Date.now() - +matchRecentMinutes[1] * 60 * 1000);
	} else if( matchAnHour ) {
		return mio.option<number>(Date.now() - 60 * 60 * 1000);
	} else if( matchRecentHours ) {
		return mio.option<number>(Date.now() - +matchRecentHours[1] * 60 * 60 * 1000);
	} else if( matchADay ) {
		return mio.option<number>(Date.now() - 24 * 60 * 60 * 1000);
	} else if( matchRecentDays ) {
		return mio.option<number>(Date.now() - +matchRecentDays[1] * 24 * 60 * 60 * 1000);
	} else if( matchAWeek ) {
		return mio.option<number>(Date.now() - 7 * 24 * 60 * 60 * 1000);
	} else if( matchRecentWeeks ) {
		return mio.option<number>(Date.now() - +matchRecentWeeks[1] * 7 * 24 * 60 * 60 * 1000);
	} else {
		let pm = possibleDate.match(/^(.*) PM$/i);
		let matchMidday = possibleDate.match(/^(.*) \- 12:\d\d PM$/i);
		let matchAMPM = possibleDate.match(/^(.*) [AP]M$/i);
		if( matchAMPM ) {
			possibleDate = matchAMPM[1];
		}
		let matchRemoveDash = possibleDate.match(/^(.*) \- (.*)$/);
		if( matchRemoveDash ) {
			possibleDate = matchRemoveDash[1] + ' ' + matchRemoveDash[2];
		}
		let convertedDate = Date.parse(possibleDate);
		if( !isNaN(convertedDate) ) {
			if( pm && !matchMidday ) {
				convertedDate += 12 * 60 * 60 * 1000;
			}
			return mio.option<number>(convertedDate);
		}
	}
	return mio.option<number>();
}<|MERGE_RESOLUTION|>--- conflicted
+++ resolved
@@ -107,7 +107,6 @@
  * @param $ The selector.
  * @return Each child.
  */
-<<<<<<< HEAD
 function getChapters($: mio.IHtmlDocument): mio.IChapter[] {
 	let results: mio.IChapter[] = [];
 	let langMatch = 'tr';
@@ -155,20 +154,6 @@
 	 });
 	 return results.reverse();
  }
-
-=======
-function getChapters($: mio.IHtmlServiceDocument): mio.IChapter[] {
-  let results: mio.IChapter[] = [];
-  $('tr.lang_English').find('a[href*=\'/reader\']').each((_, a) => {
-    let address = $(a).attr('href');
-    if (address) {
-      let metadata = scan($(a).text());
-      results.push(createChapter(address, metadata));
-    }
-  });
-  return results.reverse();
-}
->>>>>>> b8b943c8
 
 /**
  * Retrieves each genre.
