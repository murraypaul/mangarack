import * as mio from '../default';
const regexp = new RegExp('\\s*' +
  // The volume expression [1].
  '(?:Vol\\.?\\s*([0-9\\.]+)\\s*)?' +
  // The chapter expression [2].
  '(?:(?:Ch|Ep)\\.?)?[a-z]*\\s*(?:([0-9\\.]+[a-u]?)\\s*(?:Extra)?\\s*(?:Omake)?)' +
  // The dash versioning skip expression.
  '(?:\\s*-\\s*[0-9\\.]+)?' +
  // The versioning expression [3].
  '(?:\\s*v\\.?([0-9]+))?' +
  // The part expression [4].
  '(?:\\s*\\(?Part\\s*([0-9]+)\\)?)?' +
  // The dash/plus skip expression.
  '(?:\\s*(?:-|\\+))?' +
  // The title expression [5].
  '(?:\\s*\\:?\\s*(?:(?:[\\w\\W]*)Read Onl?ine(?:[\\w\\W]*)|([\\w\\W]*)))?' +
  // The whitespace expression.
  '\\s*$', 'i');

/**
 * Scans the input for chapter metadata.
 * @param input The input to scan.
 * @return The chapter metadata.
 */
export function scan(input: string): mio.IChapterMetadata {
  let match = input.match(regexp);
  if (match) {
    return createMetadata(match);
  } else {
    throw new Error(`Invalid scan input: ${input}`);
  }
};

/**
 * Creates the chapter metadata.
 * @param match The expression result.
 * @return The chapter metadata.
 */
function createMetadata(match: RegExpMatchArray): mio.IChapterMetadata {
  return {
    number: ensureNumber(createNumber(match[2], match[4])),
    title: match[5] ? match[5].trim() : '',
<<<<<<< HEAD
    version: mio.option(parseFloat(match[3])),
    volume: mio.option(parseFloat(match[1])),
    group: mio.option<string>(),
    language: mio.option<string>(),
    uploadDate: mio.option<number>()
=======
    version: ensureNumber(parseFloat(match[3])),
    volume: ensureNumber(parseFloat(match[1]))
>>>>>>> b8b943c8
  };
}

/**
 * Creates the chapter number from the chapter expression result and part expression result.
 * @param chapter The chapter expression result.
 * @param part The part expression result.
 * @return The chapter number.
 */
function createNumber(chapter: string, part: string): number {
  let match = chapter.match(/^(.*)([a-u])$/);
  if (match) {
    return parseFloat(match[1]) + (match[2].charCodeAt(0) - 96) / 10;
  } else if (part) {
    return parseFloat(chapter) + (parseFloat(part) || 0) / 10;
  } else {
    return parseFloat(chapter);
  }
}

/**
 * Ensures the value is a valid number.
 * @param value The number.
 * @return The number.
 */
function ensureNumber(value: number): mio.IOption<number> {
  if (isFinite(value)) {
    return value;
  } else {
    return undefined;
  }
}<|MERGE_RESOLUTION|>--- conflicted
+++ resolved
@@ -40,16 +40,11 @@
   return {
     number: ensureNumber(createNumber(match[2], match[4])),
     title: match[5] ? match[5].trim() : '',
-<<<<<<< HEAD
     version: mio.option(parseFloat(match[3])),
     volume: mio.option(parseFloat(match[1])),
     group: mio.option<string>(),
     language: mio.option<string>(),
     uploadDate: mio.option<number>()
-=======
-    version: ensureNumber(parseFloat(match[3])),
-    volume: ensureNumber(parseFloat(match[1]))
->>>>>>> b8b943c8
   };
 }
 
