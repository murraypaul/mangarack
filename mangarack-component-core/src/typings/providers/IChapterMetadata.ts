--- conflicted
+++ resolved
@@ -20,7 +20,6 @@
   /**
    * Contains the volume.
    */
-<<<<<<< HEAD
   volume: mio.IOption<number>;
   /**
    * Contains the scanning group.
@@ -34,7 +33,4 @@
    * Contains the upload date.
    */
   uploadDate: mio.IOption<number>;
-=======
-  volume?: number;
->>>>>>> b8b943c8
 }