--- conflicted
+++ resolved
@@ -228,7 +228,6 @@
   createXml: function(series: mio.ISeries, chapter: mio.IChapter, pages: mio.IPage[]): string {
     return new xml2js.Builder({
       rootName: 'ComicInfo',
-<<<<<<< HEAD
       xmldec: {version: '1.0', encoding: 'utf-8'}
     }).buildObject({
       Genres: series.genres.map(genre => mio.GenreType[genre].replace(/([a-z])([A-Z])/g, '$1 $2')).join(', '),
@@ -244,21 +243,6 @@
       Volume: chapter.volume.hasValue ? String(chapter.volume.value) : mio.settingService.getString('runnable.cli.metaUnknownVolume'),
       Writer: series.authors.join(', ')
     });
-=======
-      xmldec: {encoding: 'utf-8', version: '1.0'}
-    }).buildObject(titleCase({
-      genres: series.genres.map(genre => mio.GenreType[genre].replace(/([a-z])([A-Z])/g, '$1 $2')).join(', '),
-      manga: series.type === mio.SeriesType.Manga ? 'YesAndRightToLeft' : '',
-      number: isFinite(chapter.number) ? String(chapter.number) : '',
-      pages: {page: [{image: 0, type: 'FrontCover'}].concat(pages.map(page => ({image: page.number, type: ''})))},
-      penciller: series.artists.join(', '),
-      series: series.title,
-      summary: series.summary,
-      title: chapter.title,
-      volume: isFinite(chapter.volume) ? String(chapter.volume) : mio.settingService.getString('runnable.cli.metaUnknownVolume'),
-      writer: series.authors.join(', ')
-    }));
->>>>>>> b8b943c8
   }
 };
 
